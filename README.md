# Mypy Boto3 Builder

[![PyPI - mypy-boto3-builder](https://img.shields.io/pypi/v/mypy-boto3-builder.svg?color=blue&label=mypy-boto3-builder)](https://pypi.org/project/mypy-boto3-builder)
[![PyPI - Python Version](https://img.shields.io/pypi/pyversions/boto3-stubs.svg?color=blue)](https://pypi.org/project/boto3-stubs)
[![Docs](https://img.shields.io/readthedocs/mypy-boto3-builder.svg?color=blue&label=builder%20docs)](https://youtype.github.io/mypy_boto3_builder/)

[![PyPI - boto3-stubs](https://img.shields.io/pypi/v/boto3-stubs.svg?color=blue&label=boto3-stubs)](https://pypi.org/project/boto3-stubs)
[![PyPI - boto3](https://img.shields.io/pypi/v/boto3.svg?color=blue&label=boto3)](https://pypi.org/project/boto3)
[![Docs](https://img.shields.io/readthedocs/boto3-stubs.svg?color=blue&label=boto3-stubs%20docs)](https://youtype.github.io/boto3_stubs_docs/)
[![PyPI - Downloads](https://static.pepy.tech/badge/boto3-stubs)](https://pepy.tech/project/boto3-stubs)
[![PyPI - Monthly Downloads](https://img.shields.io/pypi/dm/boto3-stubs?color=blue)](https://pypistats.org/packages/boto3-stubs)

[![PyPI - types-aiobotocore](https://img.shields.io/pypi/v/types-aiobotocore.svg?color=blue&label=types-aiobotocore)](https://pypi.org/project/types-aiobotocore)
[![PyPI - aiobotocore](https://img.shields.io/pypi/v/aiobotocore.svg?color=blue&label=aiobotocore)](https://pypi.org/project/aiobotocore)
[![Docs](https://img.shields.io/readthedocs/types-aiobotocore.svg?color=blue&label=types-aiobotocore%20docs)](https://youtype.github.io/types_aiobotocore_docs/)
[![PyPI - Downloads](https://static.pepy.tech/badge/types-aiobotocore)](https://pepy.tech/project/types-aiobotocore)
[![PyPI - Monthly Downloads](https://img.shields.io/pypi/dm/types-aiobotocore?color=blue)](https://pypistats.org/packages/types-aiobotocore)

[![PyPI - types-aioboto3](https://img.shields.io/pypi/v/types-aioboto3.svg?color=blue&label=types-aioboto3)](https://pypi.org/project/types-aioboto3)
[![PyPI - aioboto3](https://img.shields.io/pypi/v/aioboto3.svg?color=blue&label=aioboto3)](https://pypi.org/project/aioboto3)
[![Docs](https://img.shields.io/readthedocs/types-aioboto3.svg?color=blue&label=types-aioboto3%20docs)](https://youtype.github.io/types_aioboto3_docs/)
[![PyPI - Downloads](https://static.pepy.tech/badge/types-aioboto3)](https://pepy.tech/project/types-aioboto3)
[![PyPI - Monthly Downloads](https://img.shields.io/pypi/dm/types-aioboto3?color=blue)](https://pypistats.org/packages/types-aioboto3)

![boto3.typed](https://github.com/youtype/mypy_boto3_builder/raw/main/logo.png)

Type annotations builder for [boto3-stubs](https://pypi.org/project/boto3-stubs/), [types-aiobotocore](https://pypi.org/project/types-aiobotocore/), and [types-aioboto3](https://pypi.org/project/types-aioboto3/) projects. Compatible with
[VSCode](https://code.visualstudio.com/),
[PyCharm](https://www.jetbrains.com/pycharm/),
[Emacs](https://www.gnu.org/software/emacs/),
[Sublime Text](https://www.sublimetext.com/),
[mypy](https://github.com/python/mypy),
[pyright](https://github.com/microsoft/pyright)
and other tools.

See how it helps to find and fix potential bugs:

![boto3-stubs demo](https://raw.githubusercontent.com/youtype/mypy_boto3_builder/main/demo.gif)

Do you want more? Check the [documentation](https://youtype.github.io/boto3_stubs_docs/) and use `boto3` like a pro!

- [Mypy Boto3 Builder](#mypy-boto3-builder)
  - [Quickstart](#quickstart)
  - [Documentation](#documentation)
  - [Versioning](#versioning)
  - [Latest changes](#latest-changes)

## Quickstart

- If you use `boto3` or `botocore`, follow [boto3-stubs documentation](https://youtype.github.io/boto3_stubs_docs/)
- For `aiobotocore` follow [types-aiobotocore documentation](https://youtype.github.io/types_aiobotocore_docs/)
- For `aioboto3` follow [types-aioboto3 documentation](https://youtype.github.io/types_aioboto3_docs/)

## Documentation

<<<<<<< HEAD
If you use VSCode, add [AWS Boto3](https://marketplace.visualstudio.com/items?itemName=Boto3typed.boto3-ide)
extension to your VSCode and run `AWS boto3: Quick Start` command.

If not, just install `boto3-stubs` with `pip`:

```bash
python -m pip install 'boto3-stubs[essential]'

# Lite version does not provide session.client/resource overloads
# it is more RAM-friendly, but requires explicit type annotations
python -m pip install 'boto3-stubs-lite[essential]'

# do not forget to install mypy or pyright
```

That's it! You should already have code completion and type checking in your IDE.

### aiobotocore

Check [types-aiobotocore](https://pypi.org/project/types-aiobotocore/) project for installation
and usage instructions.

Or just install `types-aiobotocore` with `pip`:

```bash
python -m pip install 'types-aiobotocore[essential]'

# Lite version does not provide session.create_client overloads
# it is more RAM-friendly, but requires explicit type annotations
python -m pip install 'types-aiobotocore-lite[essential]'

# do not forget to install mypy or pyright
```

Ready to go! Enjoy code completion and type checking in your `aiobotocore` project.

### aioboto3

Check [types-aioboto3](https://pypi.org/project/types-aioboto3/) project for installation
and usage instructions.

Or just install `types-aioboto3` with `pip`:

```bash
python -m pip install 'types-aioboto3[essential]'

# Lite version does not provide session.client/resource overloads
# it is more RAM-friendly, but requires explicit type annotations
python -m pip install 'types-aioboto3-lite[essential]'

# do not forget to install mypy or pyright
```

Whoa! All `aioboto3` methods and attributes are now type annotated and even code completion works.

## How to build type annotations

### Locally

```bash
# Install preferred version of `boto3`
python -m pip install boto3==1.16.25 botocore==1.19.25

# Install `mypy-boto3-builder`
python -m pip install mypy-boto3-builder

# Build all packages in mypy_boto3_output directory
python -m mypy_boto3_builder mypy_boto3_output

# Or specify required services explicitly
python -m mypy_boto3_builder mypy_boto3_output -s ec2 s3

# Install custom `boto3-stubs` packages
cd mypy_boto3_output
python -m pip install -e ./mypy_boto3_ec2_package
python -m pip install -e ./mypy_boto3_s3_package
python -m pip install -e ./boto3_stubs_package
```

### With Docker image

- Install [Docker](https://docs.docker.com/install/)
- Pull latest `mypy_boto3_builder` version and tag it

```bash
docker pull docker.pkg.github.com/youtype/mypy_boto3_builder/mypy_boto3_builder_stable:latest
docker tag docker.pkg.github.com/youtype/mypy_boto3_builder/mypy_boto3_builder_stable:latest mypy_boto3_builder
```

- Generate stubs in `output` directory

```bash
mkdir output

# generate stubs for all services
docker run -v `pwd`/output:/output -ti mypy_boto3_builder_stable

# generate stubs for s3 service
docker run -v `pwd`/output:/output -ti mypy_boto3_builder_stable -s s3

# generate stubs for a specific boto3 version
docker run -e BOTO3_VERSION=1.16.25 BOTOCORE_VERSION=1.19.25 -v `pwd`/output:/output -ti mypy_boto3_builder_stable
```

- Install packages from `output` directory as described above

## Development

- Install Python 3.11+, ideally with [pyenv](https://github.com/pyenv/pyenv)
- Install [uv](https://docs.astral.sh/uv/): `curl -LsSf https://astral.sh/uv/install.sh | sh`
- Install dependencies: `uv sync --all-extras --dev`
- Use scripts for repo to check if everything works: `./scripts/build.sh`
- Run manual pre-commit: `./scripts/before_commit.sh`
=======
- [How to use pre-built libraries](./docsmd/pre_build.md)
- [How to build type annotations](./docsmd/how_to_build.md)
- [Development](./docsmd/development.md)
- [Contributors](./docsmd/thank_you.md)
>>>>>>> 4fe3a77d

## Versioning

`mypy_boto3_builder` version is not related to `boto3` version and follows
[PEP 440](https://www.python.org/dev/peps/pep-0440/).

## Latest changes

<<<<<<< HEAD
Full changelog can be found in [Releases](https://github.com/youtype/mypy_boto3_builder/releases).

## Thank you

### Toolset

- [black](https://github.com/psf/black) developers for an awesome formatting tool
- [Timothy Edmund Crosley](https://github.com/timothycrosley) for
  [isort](https://github.com/PyCQA/isort) and how flexible it is
- [mypy](https://github.com/python/mypy) developers for doing all dirty work for us
- [pyright](https://github.com/microsoft/pyright) team for the new era of typed Python
- [ruff](https://github.com/astral-sh/ruff) developers for the fastest swiss knife for Python

### Contributors

- [Allie Fitter](https://github.com/alliefitter), author of original
  [boto3-type-annotations](https://pypi.org/project/boto3-type-annotations/)
- [jbpratt](https://github.com/jbpratt)
- [Chris Hollinworth](https://github.com/chrishollinworth)
- [Yoan Blanc](https://github.com/greut)
- [Kostya Leschenko](https://github.com/kleschenko)
- [pyto86](https://github.com/pyto86pri)
- [Ashton Honnecke](https://github.com/ahonnecke)
- [Mike Carey](https://github.com/mike-carey)
- [Ole-Martin Bratteng](https://github.com/omBratteng)
- [Nikhil Benesch](https://github.com/benesch)
- [Maksym Balatsko](https://github.com/mbalatsko)
- [Jacob](https://github.com/fivepapertigers)
- [Jakob Keller](https://github.com/jakob-keller)
- [Ari Pollak](https://github.com/aripollak)
=======
Full changelog can be found in [Releases](https://github.com/youtype/mypy_boto3_builder/releases).
>>>>>>> 4fe3a77d
<|MERGE_RESOLUTION|>--- conflicted
+++ resolved
@@ -53,126 +53,10 @@
 
 ## Documentation
 
-<<<<<<< HEAD
-If you use VSCode, add [AWS Boto3](https://marketplace.visualstudio.com/items?itemName=Boto3typed.boto3-ide)
-extension to your VSCode and run `AWS boto3: Quick Start` command.
-
-If not, just install `boto3-stubs` with `pip`:
-
-```bash
-python -m pip install 'boto3-stubs[essential]'
-
-# Lite version does not provide session.client/resource overloads
-# it is more RAM-friendly, but requires explicit type annotations
-python -m pip install 'boto3-stubs-lite[essential]'
-
-# do not forget to install mypy or pyright
-```
-
-That's it! You should already have code completion and type checking in your IDE.
-
-### aiobotocore
-
-Check [types-aiobotocore](https://pypi.org/project/types-aiobotocore/) project for installation
-and usage instructions.
-
-Or just install `types-aiobotocore` with `pip`:
-
-```bash
-python -m pip install 'types-aiobotocore[essential]'
-
-# Lite version does not provide session.create_client overloads
-# it is more RAM-friendly, but requires explicit type annotations
-python -m pip install 'types-aiobotocore-lite[essential]'
-
-# do not forget to install mypy or pyright
-```
-
-Ready to go! Enjoy code completion and type checking in your `aiobotocore` project.
-
-### aioboto3
-
-Check [types-aioboto3](https://pypi.org/project/types-aioboto3/) project for installation
-and usage instructions.
-
-Or just install `types-aioboto3` with `pip`:
-
-```bash
-python -m pip install 'types-aioboto3[essential]'
-
-# Lite version does not provide session.client/resource overloads
-# it is more RAM-friendly, but requires explicit type annotations
-python -m pip install 'types-aioboto3-lite[essential]'
-
-# do not forget to install mypy or pyright
-```
-
-Whoa! All `aioboto3` methods and attributes are now type annotated and even code completion works.
-
-## How to build type annotations
-
-### Locally
-
-```bash
-# Install preferred version of `boto3`
-python -m pip install boto3==1.16.25 botocore==1.19.25
-
-# Install `mypy-boto3-builder`
-python -m pip install mypy-boto3-builder
-
-# Build all packages in mypy_boto3_output directory
-python -m mypy_boto3_builder mypy_boto3_output
-
-# Or specify required services explicitly
-python -m mypy_boto3_builder mypy_boto3_output -s ec2 s3
-
-# Install custom `boto3-stubs` packages
-cd mypy_boto3_output
-python -m pip install -e ./mypy_boto3_ec2_package
-python -m pip install -e ./mypy_boto3_s3_package
-python -m pip install -e ./boto3_stubs_package
-```
-
-### With Docker image
-
-- Install [Docker](https://docs.docker.com/install/)
-- Pull latest `mypy_boto3_builder` version and tag it
-
-```bash
-docker pull docker.pkg.github.com/youtype/mypy_boto3_builder/mypy_boto3_builder_stable:latest
-docker tag docker.pkg.github.com/youtype/mypy_boto3_builder/mypy_boto3_builder_stable:latest mypy_boto3_builder
-```
-
-- Generate stubs in `output` directory
-
-```bash
-mkdir output
-
-# generate stubs for all services
-docker run -v `pwd`/output:/output -ti mypy_boto3_builder_stable
-
-# generate stubs for s3 service
-docker run -v `pwd`/output:/output -ti mypy_boto3_builder_stable -s s3
-
-# generate stubs for a specific boto3 version
-docker run -e BOTO3_VERSION=1.16.25 BOTOCORE_VERSION=1.19.25 -v `pwd`/output:/output -ti mypy_boto3_builder_stable
-```
-
-- Install packages from `output` directory as described above
-
-## Development
-
-- Install Python 3.11+, ideally with [pyenv](https://github.com/pyenv/pyenv)
-- Install [uv](https://docs.astral.sh/uv/): `curl -LsSf https://astral.sh/uv/install.sh | sh`
-- Install dependencies: `uv sync --all-extras --dev`
-- Use scripts for repo to check if everything works: `./scripts/build.sh`
-- Run manual pre-commit: `./scripts/before_commit.sh`
-=======
 - [How to use pre-built libraries](./docsmd/pre_build.md)
 - [How to build type annotations](./docsmd/how_to_build.md)
 - [Development](./docsmd/development.md)
 - [Contributors](./docsmd/thank_you.md)
->>>>>>> 4fe3a77d
 
 ## Versioning
 
@@ -181,37 +65,4 @@
 
 ## Latest changes
 
-<<<<<<< HEAD
-Full changelog can be found in [Releases](https://github.com/youtype/mypy_boto3_builder/releases).
-
-## Thank you
-
-### Toolset
-
-- [black](https://github.com/psf/black) developers for an awesome formatting tool
-- [Timothy Edmund Crosley](https://github.com/timothycrosley) for
-  [isort](https://github.com/PyCQA/isort) and how flexible it is
-- [mypy](https://github.com/python/mypy) developers for doing all dirty work for us
-- [pyright](https://github.com/microsoft/pyright) team for the new era of typed Python
-- [ruff](https://github.com/astral-sh/ruff) developers for the fastest swiss knife for Python
-
-### Contributors
-
-- [Allie Fitter](https://github.com/alliefitter), author of original
-  [boto3-type-annotations](https://pypi.org/project/boto3-type-annotations/)
-- [jbpratt](https://github.com/jbpratt)
-- [Chris Hollinworth](https://github.com/chrishollinworth)
-- [Yoan Blanc](https://github.com/greut)
-- [Kostya Leschenko](https://github.com/kleschenko)
-- [pyto86](https://github.com/pyto86pri)
-- [Ashton Honnecke](https://github.com/ahonnecke)
-- [Mike Carey](https://github.com/mike-carey)
-- [Ole-Martin Bratteng](https://github.com/omBratteng)
-- [Nikhil Benesch](https://github.com/benesch)
-- [Maksym Balatsko](https://github.com/mbalatsko)
-- [Jacob](https://github.com/fivepapertigers)
-- [Jakob Keller](https://github.com/jakob-keller)
-- [Ari Pollak](https://github.com/aripollak)
-=======
-Full changelog can be found in [Releases](https://github.com/youtype/mypy_boto3_builder/releases).
->>>>>>> 4fe3a77d
+Full changelog can be found in [Releases](https://github.com/youtype/mypy_boto3_builder/releases).