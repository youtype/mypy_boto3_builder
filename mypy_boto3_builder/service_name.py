"""
Description for boto3 service.
"""
from typing import Tuple

from mypy_boto3_builder.constants import MODULE_NAME, PYPI_NAME

__all__ = (
    "ServiceName",
    "ServiceNameCatalog",
)


class ServiceName:
    """
    Description for boto3 service.
    """

    ESSENTIAL = (
        "ec2",
        "rds",
        "s3",
        "lambda",
        "sqs",
        "cloudformation",
        "dynamodb",
    )

    def __init__(self, name: str, class_name: str) -> None:
        self.name = name
        self.class_name = class_name
        self.boto3_version = "latest"

    def __hash__(self) -> int:
        return hash(self.name)

    def __str__(self) -> str:
        return f"<ServiceName {self.name} {self.class_name}>"

    @property
    def underscore_name(self) -> str:
        return self.name.replace("-", "_")

    @property
    def boto3_name(self) -> str:
        """
        Boto3 package name.
        """
        return self.name

    @property
    def import_name(self) -> str:
        """
        Safe mudule import name.
        """
        if self.name == "lambda":
            return "lambda_"

        return self.name.replace("-", "_")

    @property
    def module_name(self) -> str:
        """
        Package name for given service.
        """
        return f"{MODULE_NAME}_{self.underscore_name}"

    @property
    def pypi_name(self) -> str:
        """
        Name of package on PyPI.
        """
        return f"{PYPI_NAME}-{self.name}"

    @property
    def pypi_link(self) -> str:
        """
        Link to package on PyPI.
        """
        return f"https://pypi.org/project/{self.pypi_name}/"

    @property
    def extras_name(self) -> str:
        """
        Extras name for subpackage installation.
        """
        return self.name

    def is_essential(self) -> bool:
        return self.name in self.ESSENTIAL

    @property
    def doc_link(self) -> str:
        return (
            "https://boto3.amazonaws.com/v1/documentation/api/"
            f"{self.boto3_version}/reference/services/{self.boto3_name}.html#{self.class_name}"
        )


class ServiceNameCatalog:
    """
    Finder for boto3 services by name.
    """

    ITEMS: Tuple[ServiceName, ...] = (
        ServiceName("accessanalyzer", "AccessAnalyzer"),
        ServiceName("acm-pca", "ACMPCA"),
        ServiceName("acm", "ACM"),
        ServiceName("alexaforbusiness", "AlexaForBusiness"),
        ServiceName("amplify", "Amplify"),
<<<<<<< HEAD
        ServiceName("amplifybackend", "AmplifyBackend"),
=======
        ServiceName("amplifybackend","AmplifyBackend"),
>>>>>>> d4d8fdc7
        ServiceName("apigateway", "APIGateway"),
        ServiceName("apigatewaymanagementapi", "ApiGatewayManagementApi"),
        ServiceName("apigatewayv2", "ApiGatewayV2"),
        ServiceName("appconfig", "AppConfig"),
        ServiceName("appflow", "Appflow"),
<<<<<<< HEAD
        ServiceName("appintegrations", "AppIntegrationsService"),
=======
        ServiceName("appintegrations","AppIntegrations"),
>>>>>>> d4d8fdc7
        ServiceName("application-autoscaling", "ApplicationAutoScaling"),
        ServiceName("application-insights", "ApplicationInsights"),
        ServiceName("appmesh", "AppMesh"),
        ServiceName("appstream", "AppStream"),
        ServiceName("appsync", "AppSync"),
        ServiceName("athena", "Athena"),
        ServiceName("autoscaling-plans", "AutoScalingPlans"),
        ServiceName("autoscaling", "AutoScaling"),
        ServiceName("backup", "Backup"),
        ServiceName("batch", "Batch"),
        ServiceName("braket", "Braket"),
        ServiceName("budgets", "Budgets"),
        ServiceName("ce", "CostExplorer"),
        ServiceName("chime", "Chime"),
        ServiceName("cloud9", "Cloud9"),
        ServiceName("clouddirectory", "CloudDirectory"),
        ServiceName("cloudformation", "CloudFormation"),
        ServiceName("cloudfront", "CloudFront"),
        ServiceName("cloudhsm", "CloudHSM"),
        ServiceName("cloudhsmv2", "CloudHSMV2"),
        ServiceName("cloudsearch", "CloudSearch"),
        ServiceName("cloudsearchdomain", "CloudSearchDomain"),
        ServiceName("cloudtrail", "CloudTrail"),
        ServiceName("cloudwatch", "CloudWatch"),
        ServiceName("codeartifact", "CodeArtifact"),
        ServiceName("codebuild", "CodeBuild"),
        ServiceName("codecommit", "CodeCommit"),
        ServiceName("codedeploy", "CodeDeploy"),
        ServiceName("codeguru-reviewer", "CodeGuruReviewer"),
        ServiceName("codeguruprofiler", "CodeGuruProfiler"),
        ServiceName("codepipeline", "CodePipeline"),
        ServiceName("codestar-connections", "CodeStarconnections"),
        ServiceName("codestar-notifications", "CodeStarNotifications"),
        ServiceName("codestar", "CodeStar"),
        ServiceName("cognito-identity", "CognitoIdentity"),
        ServiceName("cognito-idp", "CognitoIdentityProvider"),
        ServiceName("cognito-sync", "CognitoSync"),
        ServiceName("connect-contact-lens", "ConnectContactLens"),
        ServiceName("comprehend", "Comprehend"),
        ServiceName("comprehendmedical", "ComprehendMedical"),
        ServiceName("compute-optimizer", "ComputeOptimizer"),
        ServiceName("config", "ConfigService"),
        ServiceName("connect-contact-lens", "ConnectContactLens"),
        ServiceName("connect", "Connect"),
        ServiceName("connectparticipant", "ConnectParticipant"),
        ServiceName("cur", "CostandUsageReportService"),
<<<<<<< HEAD
        ServiceName("customer-profiles", "CustomerProfiles"),
=======
        ServiceName("customer-profiles","CustomerProfiles"),
>>>>>>> d4d8fdc7
        ServiceName("databrew", "GlueDataBrew"),
        ServiceName("dataexchange", "DataExchange"),
        ServiceName("datapipeline", "DataPipeline"),
        ServiceName("datasync", "DataSync"),
        ServiceName("dax", "DAX"),
        ServiceName("detective", "Detective"),
        ServiceName("devicefarm", "DeviceFarm"),
<<<<<<< HEAD
        ServiceName("devops-guru", "DevopsGuru"),
=======
        ServiceName("devops-guru","DevOpsGuru"),
>>>>>>> d4d8fdc7
        ServiceName("directconnect", "DirectConnect"),
        ServiceName("discovery", "ApplicationDiscoveryService"),
        ServiceName("dlm", "DLM"),
        ServiceName("dms", "DatabaseMigrationService"),
        ServiceName("docdb", "DocDB"),
        ServiceName("ds", "DirectoryService"),
        ServiceName("dynamodb", "DynamoDB"),
        ServiceName("dynamodbstreams", "DynamoDBStreams"),
        ServiceName("ebs", "EBS"),
        ServiceName("ec2-instance-connect", "EC2InstanceConnect"),
        ServiceName("ec2", "EC2"),
        ServiceName("ecr-public", "ECRPublic"),
        ServiceName("ecr", "ECR"),
        ServiceName("ecr-public","ECRPublic"),
        ServiceName("ecs", "ECS"),
        ServiceName("efs", "EFS"),
        ServiceName("eks", "EKS"),
        ServiceName("elastic-inference", "ElasticInference"),
        ServiceName("elasticache", "ElastiCache"),
        ServiceName("elasticbeanstalk", "ElasticBeanstalk"),
        ServiceName("elastictranscoder", "ElasticTranscoder"),
        ServiceName("elb", "ElasticLoadBalancing"),
        ServiceName("elbv2", "ElasticLoadBalancingv2"),
        ServiceName("emr", "EMR"),
        ServiceName("es", "ElasticsearchService"),
        ServiceName("events", "EventBridge"),
        ServiceName("firehose", "Firehose"),
        ServiceName("fms", "FMS"),
        ServiceName("forecast", "ForecastService"),
        ServiceName("forecastquery", "ForecastQueryService"),
        ServiceName("frauddetector", "FraudDetector"),
        ServiceName("fsx", "FSx"),
        ServiceName("gamelift", "GameLift"),
        ServiceName("glacier", "Glacier"),
        ServiceName("globalaccelerator", "GlobalAccelerator"),
        ServiceName("glue", "Glue"),
        ServiceName("greengrass", "Greengrass"),
        ServiceName("groundstation", "GroundStation"),
        ServiceName("guardduty", "GuardDuty"),
        ServiceName("health", "Health"),
        ServiceName("honeycode", "Honeycode"),
        ServiceName("iam", "IAM"),
        ServiceName("identitystore", "IdentityStore"),
        ServiceName("imagebuilder", "Imagebuilder"),
        ServiceName("importexport", "ImportExport"),
        ServiceName("inspector", "Inspector"),
        ServiceName("iot-data", "IoTDataPlane"),
        ServiceName("iot-jobs-data", "IoTJobsDataPlane"),
        ServiceName("iot", "IoT"),
        ServiceName("iot1click-devices", "IoT1ClickDevicesService"),
        ServiceName("iot1click-projects", "IoT1ClickProjects"),
        ServiceName("iotanalytics", "IoTAnalytics"),
        ServiceName("iotevents-data", "IoTEventsData"),
        ServiceName("iotevents", "IoTEvents"),
        ServiceName("iotsecuretunneling", "IoTSecureTunneling"),
        ServiceName("iotsitewise", "IoTSiteWise"),
        ServiceName("iotthingsgraph", "IoTThingsGraph"),
        ServiceName("ivs", "IVS"),
        ServiceName("kafka", "Kafka"),
        ServiceName("kendra", "Kendra"),
        ServiceName("kinesis-video-archived-media", "KinesisVideoArchivedMedia"),
        ServiceName("kinesis-video-media", "KinesisVideoMedia"),
        ServiceName("kinesis-video-signaling", "KinesisVideoSignalingChannels"),
        ServiceName("kinesis", "Kinesis"),
        ServiceName("kinesisanalytics", "KinesisAnalytics"),
        ServiceName("kinesisanalyticsv2", "KinesisAnalyticsV2"),
        ServiceName("kinesisvideo", "KinesisVideo"),
        ServiceName("kms", "KMS"),
        ServiceName("lakeformation", "LakeFormation"),
        ServiceName("lambda", "Lambda"),
        ServiceName("lex-models", "LexModelBuildingService"),
        ServiceName("lex-runtime", "LexRuntimeService"),
        ServiceName("license-manager", "LicenseManager"),
        ServiceName("lightsail", "Lightsail"),
        ServiceName("logs", "CloudWatchLogs"),
<<<<<<< HEAD
        ServiceName("lookoutvision", "LookoutforVision"),
=======
        ServiceName("lookoutvision", "LookoutForVision"),
>>>>>>> d4d8fdc7
        ServiceName("machinelearning", "MachineLearning"),
        ServiceName("macie", "Macie"),
        ServiceName("macie2", "Macie2"),
        ServiceName("managedblockchain", "ManagedBlockchain"),
        ServiceName("marketplace-catalog", "MarketplaceCatalog"),
        ServiceName("marketplace-entitlement", "MarketplaceEntitlementService"),
        ServiceName("marketplacecommerceanalytics", "MarketplaceCommerceAnalytics"),
        ServiceName("mediaconnect", "MediaConnect"),
        ServiceName("mediaconvert", "MediaConvert"),
        ServiceName("medialive", "MediaLive"),
        ServiceName("mediapackage-vod", "MediaPackageVod"),
        ServiceName("mediapackage", "MediaPackage"),
        ServiceName("mediastore-data", "MediaStoreData"),
        ServiceName("mediastore", "MediaStore"),
        ServiceName("mediatailor", "MediaTailor"),
        ServiceName("meteringmarketplace", "MarketplaceMetering"),
        ServiceName("mgh", "MigrationHub"),
        ServiceName("migrationhub-config", "MigrationHubConfig"),
        ServiceName("mobile", "Mobile"),
        ServiceName("mq", "MQ"),
        ServiceName("mturk", "MTurk"),
        ServiceName("mwaa", "MWAA"),
        ServiceName("neptune", "Neptune"),
        ServiceName("network-firewall", "NetworkFirewall"),
        ServiceName("networkmanager", "NetworkManager"),
        ServiceName("opsworks", "OpsWorks"),
        ServiceName("opsworkscm", "OpsWorksCM"),
        ServiceName("organizations", "Organizations"),
        ServiceName("outposts", "Outposts"),
        ServiceName("personalize-events", "PersonalizeEvents"),
        ServiceName("personalize-runtime", "PersonalizeRuntime"),
        ServiceName("personalize", "Personalize"),
        ServiceName("pi", "PI"),
        ServiceName("pinpoint-email", "PinpointEmail"),
        ServiceName("pinpoint-sms-voice", "PinpointSMSVoice"),
        ServiceName("pinpoint", "Pinpoint"),
        ServiceName("polly", "Polly"),
        ServiceName("pricing", "Pricing"),
        ServiceName("qldb-session", "QLDBSession"),
        ServiceName("qldb", "QLDB"),
        ServiceName("quicksight", "QuickSight"),
        ServiceName("ram", "RAM"),
        ServiceName("rds-data", "RDSDataService"),
        ServiceName("rds", "RDS"),
        ServiceName("redshift-data", "RedshiftDataAPIService"),
        ServiceName("redshift", "Redshift"),
        ServiceName("rekognition", "Rekognition"),
        ServiceName("resource-groups", "ResourceGroups"),
        ServiceName("resourcegroupstaggingapi", "ResourceGroupsTaggingAPI"),
        ServiceName("robomaker", "RoboMaker"),
        ServiceName("route53", "Route53"),
        ServiceName("route53domains", "Route53Domains"),
        ServiceName("route53resolver", "Route53Resolver"),
        ServiceName("s3", "S3"),
        ServiceName("s3control", "S3Control"),
        ServiceName("s3outposts", "S3Outposts"),
        ServiceName("sagemaker-a2i-runtime", "AugmentedAIRuntime"),
<<<<<<< HEAD
        ServiceName("sagemaker-featurestore-runtime", "SagemakerFeatureStoreRuntime"),
=======
        ServiceName("sagemaker-featurestore-runtime","SageMakerFeatureStoreRuntime"),
>>>>>>> d4d8fdc7
        ServiceName("sagemaker-runtime", "SageMakerRuntime"),
        ServiceName("sagemaker", "SageMaker"),
        ServiceName("savingsplans", "SavingsPlans"),
        ServiceName("schemas", "Schemas"),
        ServiceName("sdb", "SimpleDB"),
        ServiceName("secretsmanager", "SecretsManager"),
        ServiceName("securityhub", "SecurityHub"),
        ServiceName("serverlessrepo", "ServerlessApplicationRepository"),
        ServiceName("service-quotas", "ServiceQuotas"),
        ServiceName("servicecatalog-appregistry", "AppRegistry"),
        ServiceName("servicecatalog", "ServiceCatalog"),
        ServiceName("servicediscovery", "ServiceDiscovery"),
        ServiceName("ses", "SES"),
        ServiceName("sesv2", "SESV2"),
        ServiceName("shield", "Shield"),
        ServiceName("signer", "Signer"),
        ServiceName("sms-voice", "SMSVoice"),
        ServiceName("sms", "SMS"),
        ServiceName("snowball", "Snowball"),
        ServiceName("sns", "SNS"),
        ServiceName("sqs", "SQS"),
        ServiceName("ssm", "SSM"),
        ServiceName("sso-admin", "SSOAdmin"),
        ServiceName("sso-oidc", "SSOOIDC"),
        ServiceName("sso", "SSO"),
        ServiceName("stepfunctions", "SFN"),
        ServiceName("storagegateway", "StorageGateway"),
        ServiceName("sts", "STS"),
        ServiceName("support", "Support"),
        ServiceName("swf", "SWF"),
        ServiceName("synthetics", "Synthetics"),
        ServiceName("textract", "Textract"),
        ServiceName("timestream-query", "TimestreamQuery"),
        ServiceName("timestream-write", "TimestreamWrite"),
        ServiceName("transcribe", "TranscribeService"),
        ServiceName("transfer", "Transfer"),
        ServiceName("translate", "Translate"),
        ServiceName("waf-regional", "WAFRegional"),
        ServiceName("waf", "WAF"),
        ServiceName("wafv2", "WAFV2"),
        ServiceName("workdocs", "WorkDocs"),
        ServiceName("worklink", "WorkLink"),
        ServiceName("workmail", "WorkMail"),
        ServiceName("workmailmessageflow", "WorkMailMessageFlow"),
        ServiceName("workspaces", "WorkSpaces"),
        ServiceName("xray", "XRay"),
    )
    ITEM_MAP = {i.name: i for i in ITEMS}

    ec2 = ITEM_MAP["ec2"]
    iam = ITEM_MAP["iam"]
    s3 = ITEM_MAP["s3"]
    cloudwatch = ITEM_MAP["cloudwatch"]
    opsworks = ITEM_MAP["opsworks"]
    sns = ITEM_MAP["sns"]
    glacier = ITEM_MAP["glacier"]
    dynamodb = ITEM_MAP["dynamodb"]
    sqs = ITEM_MAP["sqs"]
    cloudformation = ITEM_MAP["cloudformation"]
    cloudsearchdomain = ITEM_MAP["cloudsearchdomain"]
    logs = ITEM_MAP["logs"]
    lambda_ = ITEM_MAP["lambda"]

    @classmethod
    def find(cls, name: str) -> ServiceName:
        """
        Get `ServiceName` by import name.

        Arguments:
            name -- Service import name.

        Returns:
            ServiceName.

        Raises:
            ValueError -- If ServiceName not found.
        """
        try:
            return cls.ITEM_MAP[name]
        except KeyError as e:
            raise ValueError(f"Unknown service {name}") from e

    @staticmethod
    def create(name: str) -> ServiceName:
        """
        Create ServiceName for unknown service.
        """
        class_name = "".join([i.capitalize() for i in name.split("-")])
        return ServiceName(name, class_name)<|MERGE_RESOLUTION|>--- conflicted
+++ resolved
@@ -108,21 +108,13 @@
         ServiceName("acm", "ACM"),
         ServiceName("alexaforbusiness", "AlexaForBusiness"),
         ServiceName("amplify", "Amplify"),
-<<<<<<< HEAD
         ServiceName("amplifybackend", "AmplifyBackend"),
-=======
-        ServiceName("amplifybackend","AmplifyBackend"),
->>>>>>> d4d8fdc7
         ServiceName("apigateway", "APIGateway"),
         ServiceName("apigatewaymanagementapi", "ApiGatewayManagementApi"),
         ServiceName("apigatewayv2", "ApiGatewayV2"),
         ServiceName("appconfig", "AppConfig"),
         ServiceName("appflow", "Appflow"),
-<<<<<<< HEAD
         ServiceName("appintegrations", "AppIntegrationsService"),
-=======
-        ServiceName("appintegrations","AppIntegrations"),
->>>>>>> d4d8fdc7
         ServiceName("application-autoscaling", "ApplicationAutoScaling"),
         ServiceName("application-insights", "ApplicationInsights"),
         ServiceName("appmesh", "AppMesh"),
@@ -169,11 +161,7 @@
         ServiceName("connect", "Connect"),
         ServiceName("connectparticipant", "ConnectParticipant"),
         ServiceName("cur", "CostandUsageReportService"),
-<<<<<<< HEAD
         ServiceName("customer-profiles", "CustomerProfiles"),
-=======
-        ServiceName("customer-profiles","CustomerProfiles"),
->>>>>>> d4d8fdc7
         ServiceName("databrew", "GlueDataBrew"),
         ServiceName("dataexchange", "DataExchange"),
         ServiceName("datapipeline", "DataPipeline"),
@@ -181,11 +169,7 @@
         ServiceName("dax", "DAX"),
         ServiceName("detective", "Detective"),
         ServiceName("devicefarm", "DeviceFarm"),
-<<<<<<< HEAD
         ServiceName("devops-guru", "DevopsGuru"),
-=======
-        ServiceName("devops-guru","DevOpsGuru"),
->>>>>>> d4d8fdc7
         ServiceName("directconnect", "DirectConnect"),
         ServiceName("discovery", "ApplicationDiscoveryService"),
         ServiceName("dlm", "DLM"),
@@ -199,7 +183,7 @@
         ServiceName("ec2", "EC2"),
         ServiceName("ecr-public", "ECRPublic"),
         ServiceName("ecr", "ECR"),
-        ServiceName("ecr-public","ECRPublic"),
+        ServiceName("ecr-public", "ECRPublic"),
         ServiceName("ecs", "ECS"),
         ServiceName("efs", "EFS"),
         ServiceName("eks", "EKS"),
@@ -261,11 +245,7 @@
         ServiceName("license-manager", "LicenseManager"),
         ServiceName("lightsail", "Lightsail"),
         ServiceName("logs", "CloudWatchLogs"),
-<<<<<<< HEAD
         ServiceName("lookoutvision", "LookoutforVision"),
-=======
-        ServiceName("lookoutvision", "LookoutForVision"),
->>>>>>> d4d8fdc7
         ServiceName("machinelearning", "MachineLearning"),
         ServiceName("macie", "Macie"),
         ServiceName("macie2", "Macie2"),
@@ -323,11 +303,7 @@
         ServiceName("s3control", "S3Control"),
         ServiceName("s3outposts", "S3Outposts"),
         ServiceName("sagemaker-a2i-runtime", "AugmentedAIRuntime"),
-<<<<<<< HEAD
         ServiceName("sagemaker-featurestore-runtime", "SagemakerFeatureStoreRuntime"),
-=======
-        ServiceName("sagemaker-featurestore-runtime","SageMakerFeatureStoreRuntime"),
->>>>>>> d4d8fdc7
         ServiceName("sagemaker-runtime", "SageMakerRuntime"),
         ServiceName("sagemaker", "SageMaker"),
         ServiceName("savingsplans", "SavingsPlans"),
