[project]
name = "mypy-boto3-builder"
<<<<<<< HEAD
version = "8.6.3"
=======
version = "8.6.4"
>>>>>>> beabd359
requires-python = ">=3.12"
description = "Type annotations generator for types-boto3, boto3-stubs, types-aiobotocore, and types-aioboto3."
authors = [{ name = "Vlad Emelianov", email = "vlad.emelianov.nz@gmail.com" }]
license = { file = "LICENSE" }
readme = "README.md"
keywords = ["boto3", "type-annotations", "pyright", "mypy", "boto3-stubs"]
classifiers = [
    "Development Status :: 5 - Production/Stable",
    "Environment :: Console",
    "License :: OSI Approved :: MIT License",
    "Natural Language :: English",
    "Operating System :: OS Independent",
    "Programming Language :: Python :: 3",
    "Programming Language :: Python :: 3.12",
    "Programming Language :: Python :: 3.13",
    "Programming Language :: Python :: 3.14",
    "Programming Language :: Python :: 3 :: Only",
    "Programming Language :: Python :: Implementation :: CPython",
    "Typing :: Typed",
    "Topic :: Software Development :: Libraries :: Python Modules",
]
dependencies = [
    "jinja2",
    "mdformat",
    "packaging",
    "boto3",
    "botocore",
    "requests",
    "ruff",
    "setuptools",
    "prompt-toolkit",
    "questionary>=2.0.1",
]

[project.optional-dependencies]
build = ["setuptools"]
check = ["boto3-stubs", "types-aiobotocore", "types-aioboto3"]

[tool.uv]
dev-dependencies = [
    "aiohttp",
    "boto3",
    "botocore-stubs",
    "cryptography",
    "istub",
    "mypy",
    "pyright",
    "pytest-cov",
    "pytest-mock",
    "pytest",
    "requests-mock",
    "twine",
    "types-boto3",
    "types-certifi",
    "types-python-dateutil",
    "types-requests",
    "types-s3transfer",
    "types-setuptools",
    "types-six",
    "types-urllib3",
    "typing_extensions",
    "wheel",
]
package = true

[project.scripts]
mypy_boto3_builder = 'mypy_boto3_builder.main:main'

[project.urls]
Homepage = "https://github.com/youtype/mypy_boto3_builder"
Documentation = "https://youtype.github.io/mypy_boto3_builder/"
Repository = "https://github.com/youtype/mypy_boto3_builder"
Changelog = "https://github.com/youtype/mypy_boto3_builder/releases"
Issues = "https://github.com/youtype/mypy_boto3_builder/issues"

[build-system]
requires = ['setuptools']
build-backend = 'setuptools.build_meta'

[tool.setuptools.packages.find]
where = ["."]
include = ["mypy_boto3_builder", "mypy_boto3_builder.*"]

[tool.coverage.report]
exclude_lines = [
    "if self.debug:",
    "pragma: no cover",
    "raise NotImplementedError",
    "if __name__ == .__main__.:",
    "if TYPE_CHECKING:",
    "@overload",
]
ignore_errors = true
omit = ["tests/*"]

[tool.pyright]
include = ["mypy_boto3_builder", "scripts"]
exclude = ["tests"]
ignore = [
    ".venv",
    "**/__pycache__",
    "**/build",
    "typestubs",
    "examples",
    "aio_examples",
    "mypy_boto3_builder/stubs_static",
    "**/test_*.py",
]
typeCheckingMode = "strict"
reportMissingImports = "error"
reportMissingTypeStubs = "error"
reportMissingTypeArgument = "error"
reportIncompatibleMethodOverride = "error"
reportIncompatibleVariableOverride = "error"
reportUnknownParameterType = "error"
pythonVersion = "3.12"

[tool.mypy]
python_version = "3.12"
warn_return_any = true
warn_unused_ignores = false
disallow_untyped_defs = true
ignore_missing_imports = true
ignore_errors = false
exclude = ["^mypy_boto3_builder/stubs_static/.*"]

[[tool.mypy.overrides]]
module = "mypy-tests.*"
ignore_errors = true

[tool.ruff]
exclude = [
    ".eggs",
    ".git",
    ".git-rewrite",
    ".mypy_cache",
    ".pytest_cache",
    ".ruff_cache",
    ".venv",
    ".vscode",
    "build",
    "dist",
]

line-length = 100
indent-width = 4
target-version = "py310"

[tool.ruff.lint]
preview = true
select = ["ALL"]
ignore = [
    "ARG002",  # unused-argument
    "COM812",  # missing-trailing-comma
    "D107",    # undocumented-public-init
    "D200",    # fits-on-one-line
    "D203",    # one-blank-line-before-class
    "D212",    # multi-line-summary-first-line
    "D406",    # new-line-after-section-name
    "D407",    # dashed-underline-after-section
    "D413",    # blank-line-after-last-section
    "D417",    # undocumented-param
    "DOC",     # pydoclint
    "EM",      # flake8-errmsg
    "ERA001",  # commented-out-code
    "FIX001",  # line-contains-fixme
    "G004",    # logging-f-string
    "INP001",  # implicit-namespace-package
    "ISC001",  # implicit-str-concat
    "PERF203", # try-except-in-loop
    "PLR0904", # too-many-public-methods
    "PLR0913", # too-many-arguments
    "PLR6301", # no-self-use
    "S404",    # suspicious-subprocess-import
    "S603",    # subprocess-without-shell-equals-true
    "TD",      # flake8-todos
    "TRY003",  # raise-vanilla-args
]
fixable = ["ALL"]
unfixable = ["B"]
dummy-variable-rgx = "^(_+|(_+[a-zA-Z0-9_]*[a-zA-Z0-9]+?))$"
exclude = ["*.pyi", "examples/*", "aio_examples/*"]

[tool.ruff.lint.per-file-ignores]
"test_*.py" = [
    "D",       # missing-docstring
    "S101",    # use-of-assert
    "N803",    # argument-name-does-not-match
    "PLR2004", # constant-comparison
    "CPY001",  # missing-copyright
    "SLF001",  # private-member-access
]
"conftest.py" = [
    "D",       # missing-docstring
    "S101",    # use-of-assert
    "N803",    # argument-name-does-not-match
    "PLR2004", # constant-comparison
    "CPY001",  # missing-copyright
    "SLF001",  # private-member-access
]

[tool.ruff.format]
quote-style = "double"
indent-style = "space"
skip-magic-trailing-comma = false
line-ending = "lf"
docstring-code-format = false
docstring-code-line-length = "dynamic"

[tool.ruff.lint.flake8-copyright]
# author = "Vlad Emelianov"
min-file-size = 200
notice-rgx = "(?i)Copyright 2024"

[tool.vulture]
make_whitelist = true
min_confidence = 60
paths = ["mypy_boto3_builder", "vulture_whitelist.txt"]<|MERGE_RESOLUTION|>--- conflicted
+++ resolved
@@ -1,10 +1,6 @@
 [project]
 name = "mypy-boto3-builder"
-<<<<<<< HEAD
-version = "8.6.3"
-=======
 version = "8.6.4"
->>>>>>> beabd359
 requires-python = ">=3.12"
 description = "Type annotations generator for types-boto3, boto3-stubs, types-aiobotocore, and types-aioboto3."
 authors = [{ name = "Vlad Emelianov", email = "vlad.emelianov.nz@gmail.com" }]
