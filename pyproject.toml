<<<<<<< HEAD
[tool.black]
line-length = 100
include = '(mypy_boto3_builder|tests)/.*\.pyi?$'
target-version = ['py310', 'py311', 'py312']
preview = true

[tool.isort]
profile = "black"
line_length = 100
known_third_party = ["botocore", "boto3", "aiobotocore"]
known_first_party = ["mypy_boto3_builder", "tests"]
src_paths = []

[project]
=======
[tool.poetry]
>>>>>>> 044c36ed
name = "mypy-boto3-builder"
version = "7.26.1"
requires-python = ">=3.10"
description = "Builder for boto3-stubs and types-aiobotocore"
authors = [{ name = "Vlad Emelianov", email = "vlad.emelianov.nz@gmail.com" }]
license = { file = "LICENSE" }
readme = "README.md"
keywords = ["boto3", "type-annotations", "pyright", "mypy", "boto3-stubs"]
classifiers = [
    "Development Status :: 5 - Production/Stable",
    "Environment :: Console",
    "License :: OSI Approved :: MIT License",
    "Natural Language :: English",
    "Operating System :: OS Independent",
    "Programming Language :: Python :: 3",
    "Programming Language :: Python :: 3.10",
    "Programming Language :: Python :: 3.11",
    "Programming Language :: Python :: 3.12",
    "Programming Language :: Python :: 3.13",
    "Programming Language :: Python :: 3 :: Only",
    "Programming Language :: Python :: Implementation :: CPython",
    "Typing :: Typed",
    "Topic :: Software Development :: Libraries :: Python Modules",
]
dependencies = [
    "boto3",
    "black",
    "isort",
    "jinja2",
    "mdformat",
    "typing_extensions",
    "packaging",
    "setuptools",
]

[project.optional-dependencies]
check = ["boto3-stubs", "types-aiobotocore", "types-aioboto3"]

[tool.uv]
dev-dependencies = [
    "cryptography",
    "types-requests",
    "types-setuptools",
    "types-six",
    "types-certifi",
    "types-python-dateutil",
    "types-urllib3",
    "types-s3transfer",
    "boto3-stubs",
    "botocore-stubs",
    "pre-commit",
    "mypy",
    "ruff",
    "flake8",
    "vulture",
    "pyright",
    "istub",
    "twine",
    "pytest-cov",
    "pytest",
    "aiohttp",
    "wheel",
]

<<<<<<< HEAD
[project.scripts]
mypy_boto3_builder = 'mypy_boto3_builder.main:main'
=======
[tool.poetry.urls]
"Documentation" = "https://youtype.github.io/mypy_boto3_builder/"
"Source" = "https://github.com/youtype/mypy_boto3_builder"
"Bug Tracker" = "https://github.com/youtype/mypy_boto3_builder/issues"

[tool.poetry.dependencies]
python = "^3.10"
pip = "*"
boto3 = "*"
ruff = "*"
jinja2 = "*"
mdformat = "*"
typing_extensions = "*"
packaging = "*"

[tool.poetry.group.dev.dependencies]
cryptography = "*"
types-requests = "*"
types-setuptools = "*"
types-six = "*"
types-certifi = "*"
types-python-dateutil = "*"
types-urllib3 = "*"
types-s3transfer = "*"
boto3-stubs = "*"
botocore-stubs = "*"
pre-commit = "*"

[tool.poetry.group.ci.dependencies]
mypy = "*"
flake8 = "*"
vulture = "*"
pyright = "*"
istub = "*"

[tool.poetry.group.build.dependencies]
twine = "*"
setuptools = "*"

[tool.poetry.group.test.dependencies]
pytest-cov = "*"
pytest = "*"
>>>>>>> 044c36ed

[project.urls]
Homepage = "https://github.com/youtype/mypy_boto3_builder"
Documentation = "https://github.com/youtype/mypy_boto3_builder"
Repository = "https://github.com/youtype/mypy_boto3_builder"
Changelog = "https://github.com/youtype/mypy_boto3_builder/releases"
Issues = "https://github.com/youtype/mypy_boto3_builder/issues"

[build-system]
requires = ['setuptools']
build-backend = 'setuptools.build_meta'

[tool.setuptools]
py-modules = ["mypy_boto3_builder"]

[tool.coverage.report]
exclude_lines = [
    "if self.debug:",
    "pragma: no cover",
    "raise NotImplementedError",
    "if __name__ == .__main__.:",
    "if TYPE_CHECKING:",
    "@overload",
]
ignore_errors = true
omit = ["tests/*"]

[tool.pyright]
include = ["mypy_boto3_builder", "scripts"]
exclude = ["tests"]
ignore = [
    ".venv",
    "**/__pycache__",
    "**/build",
    "typestubs",
    "examples",
    "aio_examples",
]
typeCheckingMode = "strict"
reportMissingImports = "error"
reportMissingTypeStubs = "error"
reportMissingTypeArgument = "error"
reportIncompatibleMethodOverride = "error"
reportIncompatibleVariableOverride = "error"
reportUnknownParameterType = "error"
pythonVersion = "3.10"

[tool.mypy]
python_version = "3.10"
warn_return_any = true
warn_unused_ignores = false
warn_unused_configs = true
disallow_untyped_defs = true
ignore_missing_imports = true
ignore_errors = false

[[tool.mypy.overrides]]
module = "mypy-tests.*"
ignore_errors = true

[[tool.mypy.overrides]]
module = "mypy-mypy_boto3_builder.stubs_static.aiobotocore.*"
ignore_errors = true

[[tool.mypy.overrides]]
module = "mypy-mypy_boto3_builder.stubs_static.aioboto3.*"
ignore_errors = true

[tool.ruff]
exclude = [
    ".eggs",
    ".git",
    ".git-rewrite",
    ".mypy_cache",
    ".pytest_cache",
    ".ruff_cache",
    ".venv",
    ".vscode",
    "build",
    "dist",
]

line-length = 100
indent-width = 4
target-version = "py310"

[tool.ruff.lint]
# preview = true
select = [
    "E",
    "W",
    "F",
    "B",
    "I",
    "N",
    "D",
    "C4",
    "C90",
    "RUF",
    "SIM",
    "PYI",
    "PT",
    "T",
    "LOG",
    "Q",
    "RSE",
    "RET",
    "TID",
    "TCH",
    "S",
    "BLE",
    "ANN",
    "A",
    "PTH",
    "YTT",
    "UP",
    "TRY",
    "PERF",
    "FURB",
]
ignore = [
    "D107",
    "D200",
    "D203",
    "D212",
    "D406",
    "D407",
    "D413",
    "D417",
    "S310",
    "S404",
    "S603",
    "ANN101",
    "ANN102",
    "ANN401",
    "TRY003",
    "PERF203",
]
fixable = ["ALL"]
unfixable = ["B"]
dummy-variable-rgx = "^(_+|(_+[a-zA-Z0-9_]*[a-zA-Z0-9]+?))$"
exclude = ["test_*.py", "*.pyi", "examples/*", "aio_examples/*"]

[tool.ruff.format]
quote-style = "double"
indent-style = "space"
skip-magic-trailing-comma = false
line-ending = "lf"
docstring-code-format = false
docstring-code-line-length = "dynamic"

[tool.vulture]
make_whitelist = true
min_confidence = 60
paths = ["mypy_boto3_builder", "vulture_whitelist.txt"]<|MERGE_RESOLUTION|>--- conflicted
+++ resolved
@@ -1,21 +1,4 @@
-<<<<<<< HEAD
-[tool.black]
-line-length = 100
-include = '(mypy_boto3_builder|tests)/.*\.pyi?$'
-target-version = ['py310', 'py311', 'py312']
-preview = true
-
-[tool.isort]
-profile = "black"
-line_length = 100
-known_third_party = ["botocore", "boto3", "aiobotocore"]
-known_first_party = ["mypy_boto3_builder", "tests"]
-src_paths = []
-
 [project]
-=======
-[tool.poetry]
->>>>>>> 044c36ed
 name = "mypy-boto3-builder"
 version = "7.26.1"
 requires-python = ">=3.10"
@@ -42,8 +25,7 @@
 ]
 dependencies = [
     "boto3",
-    "black",
-    "isort",
+    "ruff",
     "jinja2",
     "mdformat",
     "typing_extensions",
@@ -68,8 +50,6 @@
     "botocore-stubs",
     "pre-commit",
     "mypy",
-    "ruff",
-    "flake8",
     "vulture",
     "pyright",
     "istub",
@@ -80,53 +60,8 @@
     "wheel",
 ]
 
-<<<<<<< HEAD
 [project.scripts]
 mypy_boto3_builder = 'mypy_boto3_builder.main:main'
-=======
-[tool.poetry.urls]
-"Documentation" = "https://youtype.github.io/mypy_boto3_builder/"
-"Source" = "https://github.com/youtype/mypy_boto3_builder"
-"Bug Tracker" = "https://github.com/youtype/mypy_boto3_builder/issues"
-
-[tool.poetry.dependencies]
-python = "^3.10"
-pip = "*"
-boto3 = "*"
-ruff = "*"
-jinja2 = "*"
-mdformat = "*"
-typing_extensions = "*"
-packaging = "*"
-
-[tool.poetry.group.dev.dependencies]
-cryptography = "*"
-types-requests = "*"
-types-setuptools = "*"
-types-six = "*"
-types-certifi = "*"
-types-python-dateutil = "*"
-types-urllib3 = "*"
-types-s3transfer = "*"
-boto3-stubs = "*"
-botocore-stubs = "*"
-pre-commit = "*"
-
-[tool.poetry.group.ci.dependencies]
-mypy = "*"
-flake8 = "*"
-vulture = "*"
-pyright = "*"
-istub = "*"
-
-[tool.poetry.group.build.dependencies]
-twine = "*"
-setuptools = "*"
-
-[tool.poetry.group.test.dependencies]
-pytest-cov = "*"
-pytest = "*"
->>>>>>> 044c36ed
 
 [project.urls]
 Homepage = "https://github.com/youtype/mypy_boto3_builder"
