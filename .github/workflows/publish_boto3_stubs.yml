name: Update boto3-stubs

on:
  schedule:
    - cron: "0 0/2 * * *"
  workflow_dispatch:
    inputs:
      boto3_version:
        description: Target boto3 version
        required: false
      force:
        description: Publish new post-release if exists
        required: false
        default: "false"
      build_all:
        description: Build all packages instead of updated only
        required: false
        default: "false"

jobs:
  check-boto3-version:
    name: Check boto3 version
    runs-on: ubuntu-latest
    outputs:
      boto3-version: ${{ steps.vars.outputs.boto3-version }}
      botocore-version: ${{ steps.vars.outputs.botocore-version }}
      version: ${{ steps.vars.outputs.version }}
    steps:
      - uses: actions/checkout@v2
      - name: Extract versions
        id: vars
        uses: actions/github-script@v4
        with:
          script: |
            const { extractVersions } = require('./.github/workflows/helpers.js')
            await extractVersions({ core, context })
  publish-boto3-stubs:
    name: Publish boto3-stubs
    runs-on: ubuntu-latest
    needs: check-boto3-version
    if: needs.check-boto3-version.outputs.version
    env:
      PIP_NO_CACHE_DIR: false
      PIP_USER: 1
      BOTO3_VERSION: ${{ needs.check-boto3-version.outputs.boto3-version }}
      BOTOCORE_VERSION: ${{ needs.check-boto3-version.outputs.botocore-version }}
      VERSION: ${{ needs.check-boto3-version.outputs.version }}
      BUILD_ALL: ${{ context.payload.inputs && context.payload.inputs.build_all || 'false' }}
    steps:
      - uses: actions/checkout@v2
      - name: Set up Python
        uses: actions/setup-python@v2
        with:
          python-version: "3.10"
      - name: Get boto3 download links
        id: links
        uses: actions/github-script@v4
        with:
          script: |
            const { extractDownloadLinks } = require('./.github/workflows/helpers.js')
            await extractDownloadLinks({ core })
      - name: Install boto3
        run: |
<<<<<<< HEAD
          python -m pip install -U boto3==${BOTO3_VERSION} botocore==${BOTOCORE_VERSION}
          python -m pip install newversion
=======
          mkdir installtemp
          cd installtemp
          wget ${{ steps.links.outputs.boto3-url }}
          wget ${{ steps.links.outputs.botocore-url }}
          pip install botocore*.whl
          pip install boto3*.whl
          cd ..
          rm -rf installtemp
>>>>>>> 6fb92a32
      - name: Install builder
        run: |
          rm -rf mypy_boto3_builder
          if [[ "${BOTO3_VERSION}" == *\.0 ]]; then
            echo "Minor boto3 release ${BOTO3_VERSION}, building all packages"
            BUILD_ALL="true"
          fi
          if [[ "${BUILD_ALL}" != "false" ]]; then
            echo "Building all packages"
            python -m pip install mypy_boto3_builder -s all
          else
            echo "Building updated packages"
            python -m pip install mypy_boto3_builder -s updated
          fi
      - name: Build packages
        run: |
          rm -rf mypy_boto3_output/*
          python -m mypy_boto3_builder mypy_boto3_output -b ${VERSION}
      - name: Install dependencies for publishing
        run: |
          python -m pip install setuptools wheel twine
      - name: Publish to PyPI
        env:
          TWINE_USERNAME: ${{ secrets.PYPI_USERNAME }}
          TWINE_PASSWORD: ${{ secrets.PYPI_PASSWORD }}
        run: |
          ./scripts/release.sh<|MERGE_RESOLUTION|>--- conflicted
+++ resolved
@@ -61,10 +61,6 @@
             await extractDownloadLinks({ core })
       - name: Install boto3
         run: |
-<<<<<<< HEAD
-          python -m pip install -U boto3==${BOTO3_VERSION} botocore==${BOTOCORE_VERSION}
-          python -m pip install newversion
-=======
           mkdir installtemp
           cd installtemp
           wget ${{ steps.links.outputs.boto3-url }}
@@ -73,7 +69,7 @@
           pip install boto3*.whl
           cd ..
           rm -rf installtemp
->>>>>>> 6fb92a32
+          python -m pip install newversion
       - name: Install builder
         run: |
           rm -rf mypy_boto3_builder
